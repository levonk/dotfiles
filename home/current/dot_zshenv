# =====================================================================
# Zsh Environment Configuration
# Managed by chezmoi | https://github.com/levonk/dotfiles
#
# Purpose:
#   ~/.zshenv is the first script to run regardless of how you're logging in.
#   It sets up essential environment variables needed by zsh and other tools.
#
# Compliance: See LICENSE and admin/licenses.md
# =====================================================================

# Debug toggles are configured in zprofile to avoid penalizing non-interactive shells.
# See: ~/.config/shells/zsh/dot_zprofile

# Set ZDOTDIR to tell zsh where to find the rest of the configuration files
# This must be set early as zsh uses it to locate .zshrc and other config files
if [ -n "$HOME" ]; then
    export ZDOTDIR="$HOME/.config/shells/zsh"
    if [ -n "${DEBUG_MODULE_LOADING:-}" ]; then
        echo "[DEBUG] ZDOTDIR configured: $ZDOTDIR" >&2
    fi

    # Ensure the zsh config directory exists
    if [ ! -d "$ZDOTDIR" ]; then
        if [ -n "${DEBUG_MODULE_LOADING:-}" ]; then
            echo "[DEBUG] ZDOTDIR does not exist; creating directory: $ZDOTDIR" >&2
        fi
        mkdir -p "$ZDOTDIR" 2>/dev/null || {
            echo "Warning: Could not create zsh config directory: $ZDOTDIR" >&2
        }
        if [ -n "${DEBUG_MODULE_LOADING:-}" ] && [ -d "$ZDOTDIR" ]; then
            echo "[DEBUG] ZDOTDIR created: $ZDOTDIR" >&2
        fi
    else
        if [ -n "${DEBUG_MODULE_LOADING:-}" ]; then
            echo "[DEBUG] ZDOTDIR exists: $ZDOTDIR" >&2
        fi
    fi
else
    echo "Error: HOME environment variable is not set" >&2
    if [ -n "${DEBUG_MODULE_LOADING:-}" ]; then
        echo "[DEBUG] Skipping ZDOTDIR setup because HOME is empty" >&2
    fi
fi

# Source XDG Base Directory variables from the centralized location
# This ensures a single source of truth for XDG environment variables
XDG_DIRS_ENV="$HOME/.config/shells/shared/env/__xdg-env.sh"
if [ -r "$XDG_DIRS_ENV" ]; then
    # Trace early module sourcing when requested
    if [ -n "${DEBUG_MODULE_LOADING:-}" ]; then
        echo "[DEBUG] Attempting to load module: XDG environment variables ($XDG_DIRS_ENV)" >&2
    fi
    . "$XDG_DIRS_ENV"
    if [ -n "${DEBUG_MODULE_LOADING:-}" ]; then
        echo "[DEBUG] Successfully loaded module: XDG environment variables" >&2
    fi
else
    echo "Warning: Could not source XDG environment variables from $XDG_DIRS_ENV" >&2
    # Fallback XDG variables if the dedicated file is not available
    if [ -n "${DEBUG_MODULE_LOADING:-}" ]; then
        echo "[DEBUG] Using fallback XDG environment defaults" >&2
    fi
    export XDG_DATA_HOME="${XDG_DATA_HOME:-$HOME/.local/share}"
    export XDG_CONFIG_HOME="${XDG_CONFIG_HOME:-$HOME/.config}"
    export XDG_STATE_HOME="${XDG_STATE_HOME:-$HOME/.local/state}"
    export XDG_CACHE_HOME="${XDG_CACHE_HOME:-$HOME/.cache}"
    export XDG_BIN_HOME="${XDG_BIN_HOME:-$HOME/.local/bin}"
fi

# Source zsh-specific history setup (ensures HISTFILE set early, XDG-compliant)
if [ -n "$ZSH_VERSION" ]; then
    ZSH_HIST_FILE="${XDG_CONFIG_HOME:-$HOME/.config}/shells/zsh/env/history.zsh"
    if [ -r "$ZSH_HIST_FILE" ]; then
        if [ -n "${DEBUG_MODULE_LOADING:-}" ]; then
            echo "[DEBUG] Attempting to load module: zsh history ($ZSH_HIST_FILE)" >&2
        fi
        . "$ZSH_HIST_FILE"
        if [ -n "${DEBUG_MODULE_LOADING:-}" ]; then
            echo "[DEBUG] Successfully loaded module: zsh history" >&2
        fi
    else
        if [ -n "${DEBUG_MODULE_LOADING:-}" ]; then
            echo "[DEBUG] Skipping module (not readable): zsh history ($ZSH_HIST_FILE)" >&2
        fi
    fi
<<<<<<< HEAD
=======
fi

# Debug: end-of-file marker for troubleshooting early init
if [ -n "${DEBUG_MODULE_LOADING:-}" ]; then
    echo "[DEBUG] Completed .zshenv initialization" >&2
>>>>>>> 51dcc184
fi<|MERGE_RESOLUTION|>--- conflicted
+++ resolved
@@ -84,12 +84,9 @@
             echo "[DEBUG] Skipping module (not readable): zsh history ($ZSH_HIST_FILE)" >&2
         fi
     fi
-<<<<<<< HEAD
-=======
 fi
 
 # Debug: end-of-file marker for troubleshooting early init
 if [ -n "${DEBUG_MODULE_LOADING:-}" ]; then
     echo "[DEBUG] Completed .zshenv initialization" >&2
->>>>>>> 51dcc184
 fi